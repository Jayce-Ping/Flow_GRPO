--- conflicted
+++ resolved
@@ -818,16 +818,11 @@
             .to(accelerator.device)
         )
         if accelerator.is_local_main_process:
-<<<<<<< HEAD
             # for key, value in gathered_rewards.items():
             #     print(key, ": ", value)
-=======
-            for key, value in gathered_rewards.items():
-                print(key, ": ", value)
->>>>>>> dd383c55
 
             print("advantages: ", samples["advantages"].abs().mean())
-        
+
         del samples["rewards"]
         del samples["prompt_ids"]
 
